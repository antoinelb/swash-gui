import traceback
from pathlib import Path
from typing import List

from starlette.requests import Request
from starlette.responses import JSONResponse
from starlette.routing import Route

from src import config as config_module
from src.simulation import run_simulation
from src.utils.paths import root_dir
from src.wavelength import compute_wavelength

CONFIG_DIR = Path("config")


async def list_configs(request: Request) -> JSONResponse:
    """List all available configurations."""
    if not CONFIG_DIR.exists():
        return JSONResponse({"configs": []})

    configs = []
    for yaml_file in CONFIG_DIR.glob("*.yml"):
        try:
            cfg = config_module.read_config(yaml_file)
            configs.append(
                {
                    "name": cfg.name,
                    "path": str(yaml_file),
                    "hash": cfg.hash[:8],
                }
            )
        except Exception as e:
            # Skip invalid configs but log the error
            print(f"Error loading config {yaml_file}: {e}")
            continue

    return JSONResponse({"configs": sorted(configs, key=lambda x: x["name"])})


async def get_config(request: Request) -> JSONResponse:
    """Get a specific configuration by name."""
    name = request.path_params["name"]
    config_path = CONFIG_DIR / f"{name}.yml"

    if not config_path.exists():
        return JSONResponse(
            {"error": "Configuration not found"}, status_code=404
        )

    try:
        cfg = config_module.read_config(config_path)

        # Calculate wavelength using dispersion relation
        wavelength = compute_wavelength(
            cfg.water.wave_period, cfg.water.water_level
        )

        return JSONResponse(
            {
                "name": cfg.name,
                "hash": cfg.hash,
                "grid": cfg.grid.model_dump(),
                "water": {**cfg.water.model_dump(), "wavelength": wavelength},
                "breakwater": cfg.breakwater.model_dump(),
                "vegetation": cfg.vegetation.model_dump(),
                "numeric": cfg.numeric.model_dump(),
            }
        )
    except Exception as e:
        print(f"Error getting config {name}: {e}")
        traceback.print_exc()
        return JSONResponse({"error": str(e)}, status_code=500)


async def create_config(request: Request) -> JSONResponse:
    """Create a new configuration."""
    data = await request.json()

    try:
        # Create config object from data
        cfg = config_module.Config(**data)

        # Write to file
        config_path = CONFIG_DIR / f"{cfg.name}.yml"
        config_module.write_config(cfg, config_path)

        return JSONResponse(
            {
                "name": cfg.name,
                "hash": cfg.hash,
                "path": str(config_path),
            },
            status_code=201,
        )
    except Exception as e:
        print(f"Error creating config: {e}")
        traceback.print_exc()
        return JSONResponse({"error": str(e)}, status_code=400)


async def update_config(request: Request) -> JSONResponse:
    """Update an existing configuration."""
    name = request.path_params["name"]
    data = await request.json()

    config_path = CONFIG_DIR / f"{name}.yml"
    if not config_path.exists():
        return JSONResponse(
            {"error": "Configuration not found"}, status_code=404
        )

    try:
        # Create updated config
        cfg = config_module.Config(**data)

        # Save with potentially new name
        new_path = CONFIG_DIR / f"{cfg.name}.yml"
        config_module.write_config(cfg, new_path)

        # Delete old file if name changed
        if name != cfg.name and config_path.exists():
            config_path.unlink()

        return JSONResponse(
            {
                "name": cfg.name,
                "hash": cfg.hash,
                "path": str(new_path),
            }
        )
    except Exception as e:
        print(f"Error updating config {name}: {e}")
        traceback.print_exc()
        return JSONResponse({"error": str(e)}, status_code=400)


async def delete_config(request: Request) -> JSONResponse:
    """Delete a configuration."""
    name = request.path_params["name"]
    config_path = CONFIG_DIR / f"{name}.yml"

    if not config_path.exists():
        return JSONResponse(
            {"error": "Configuration not found"}, status_code=404
        )

    try:
        config_path.unlink()
        return JSONResponse({"message": "Configuration deleted"})
    except Exception as e:
        print(f"Error deleting config {name}: {e}")
        traceback.print_exc()
        return JSONResponse({"error": str(e)}, status_code=500)


async def simulate_config(request: Request) -> JSONResponse:
    """Run simulation for a configuration."""
    name = request.path_params["name"]
    config_path = CONFIG_DIR / f"{name}.yml"

    if not config_path.exists():
        return JSONResponse(
            {"error": "Configuration not found"}, status_code=404
        )

    try:
        # Load config and run simulation
        cfg = config_module.read_config(config_path)
        run_simulation(cfg)

        return JSONResponse(
            {
                "success": True,
                "message": "Simulation completed successfully",
            }
        )
    except Exception as e:
        print(f"Error running simulation for {name}: {e}")
        traceback.print_exc()
        return JSONResponse({"error": str(e)}, status_code=500)


async def calculate_wavelength(request: Request) -> JSONResponse:
    """Calculate wavelength from wave period and water depth."""
    try:
        data = await request.json()
        wave_period = data.get("wave_period")
        water_level = data.get("water_level")

        if wave_period is None or water_level is None:
            return JSONResponse(
                {"error": "wave_period and water_level are required"},
                status_code=400,
            )

        wavelength = compute_wavelength(wave_period, water_level)

        return JSONResponse({"wavelength": wavelength})
    except Exception as e:
        print(f"Error calculating wavelength: {e}")
        traceback.print_exc()
        return JSONResponse({"error": str(e)}, status_code=400)


async def get_analysis_results(request: Request) -> JSONResponse:
    """Get analysis results for a configuration."""
    name = request.path_params["name"]
    config_path = CONFIG_DIR / f"{name}.yml"

    if not config_path.exists():
        return JSONResponse(
            {"error": "Configuration not found"}, status_code=404
        )

    try:
        # Load config to get hash
        cfg = config_module.read_config(config_path)
        simulation_dir = root_dir / "simulations" / f"{cfg.name}_{cfg.hash}"
        analysis_dir = simulation_dir / "analysis"

        # Check for the Plotly JSON file
        plot_file = analysis_dir / "water_levels_and_x_velocity.json"

        if not plot_file.exists():
            return JSONResponse(
                {"error": "Analysis results not found"}, status_code=404
            )

        # Load plot data
        import json

        with open(plot_file, "r") as f:
            plot_data = json.load(f)

        # Load wave statistics if available
        wave_stats_file = analysis_dir / "wave_statistics.csv"
        wave_stats = None
        if wave_stats_file.exists():
            import polars as pl

            wave_stats_df = pl.read_csv(wave_stats_file)
            wave_stats = wave_stats_df.to_dicts()

<<<<<<< HEAD
        return JSONResponse({"plot_data": plot_data, "wave_stats": wave_stats})
=======
        # Load SWASH diagram if available
        swash_plot_file = analysis_dir / "swash_diagram.json"
        swash_plot_data = None
        if swash_plot_file.exists():
            with open(swash_plot_file, "r") as f:
                swash_plot_data = json.load(f)

        return JSONResponse(
            {
                "plot_data": plot_data,
                "swash_plot_data": swash_plot_data,
                "wave_stats": wave_stats,
            }
        )
>>>>>>> e50375da
    except Exception as e:
        print(f"Error getting analysis results for {name}: {e}")
        traceback.print_exc()
        return JSONResponse({"error": str(e)}, status_code=500)


def get_api_routes() -> List[Route]:
    """Get all API routes."""
    return [
        Route("/configs", list_configs, methods=["GET"]),
        Route("/configs", create_config, methods=["POST"]),
        Route("/configs/{name}", get_config, methods=["GET"]),
        Route("/configs/{name}", update_config, methods=["PUT"]),
        Route("/configs/{name}", delete_config, methods=["DELETE"]),
        Route("/simulate/{name}", simulate_config, methods=["POST"]),
        Route("/analysis/{name}", get_analysis_results, methods=["GET"]),
        Route("/wavelength", calculate_wavelength, methods=["POST"]),
    ]<|MERGE_RESOLUTION|>--- conflicted
+++ resolved
@@ -242,9 +242,6 @@
             wave_stats_df = pl.read_csv(wave_stats_file)
             wave_stats = wave_stats_df.to_dicts()
 
-<<<<<<< HEAD
-        return JSONResponse({"plot_data": plot_data, "wave_stats": wave_stats})
-=======
         # Load SWASH diagram if available
         swash_plot_file = analysis_dir / "swash_diagram.json"
         swash_plot_data = None
@@ -259,7 +256,6 @@
                 "wave_stats": wave_stats,
             }
         )
->>>>>>> e50375da
     except Exception as e:
         print(f"Error getting analysis results for {name}: {e}")
         traceback.print_exc()
