[project]
name = "simulations"
version = "0.1.0"
description = ""
readme = "README.md"
authors = [
    { name = "Antoine Lefebvre-Brossard", email = "antoinelb@protonmail.com" }
]
requires-python = ">=3.13"
dependencies = [
    "jinja2>=3.1.0",
    "numpy>=2.0.0",
    "polars>=1.30.0",
    "pydantic>=2.11.5",
    "ruamel-yaml>=0.18.12",
    "tqdm>=4.67.1",
    "typer>=0.16.0",
    "uvicorn>=0.34.3",
    "starlette>=0.47.0",
]

[project.scripts]
swash-gui = "src.cli:run_cli"
<<<<<<< HEAD
=======
swg = "src.cli:run_cli"
>>>>>>> 80b22e45

[build-system]
requires = ["hatchling"]
build-backend = "hatchling.build"

[tool.hatch.build.targets.wheel]
packages = [
  "src",
]

[dependency-groups]
dev = [
    "black>=25.1.0",
    "isort>=6.0.1",
    "ruff>=0.11.12",
    "ty>=0.0.1a8",
]

[tool.black]
line_length = 79
target-version = ['py313']

[tool.isort]
profile = "black"
src_paths = ["src", "tests"]<|MERGE_RESOLUTION|>--- conflicted
+++ resolved
@@ -21,10 +21,7 @@
 
 [project.scripts]
 swash-gui = "src.cli:run_cli"
-<<<<<<< HEAD
-=======
 swg = "src.cli:run_cli"
->>>>>>> 80b22e45
 
 [build-system]
 requires = ["hatchling"]
